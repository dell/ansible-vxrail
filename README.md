# Ansible Modules for Dell EMC VxRail

The Ansible Modules for Dell EMC VxRail allow data center and IT administrators to use RedHat Ansible to automate and orchestrate the configuration and management of Dell EMC VxRail.

The capabilities of Ansible modules are gathering system information and performing Lay2 Node Expansion. These tasks can be executed by running simple playbooks written in yaml syntax. The modules are written so that all the operations are idempotent, therefore making multiple identical requests has the same effect as making a single request.

## Support
Ansible modules for VxRail are supported by Dell EMC and are provided under the terms of the license attached to the source code. Dell EMC does not provide support for any source code modifications. For any Ansible module issues, questions or feedback, join the [Dell EMC Automation community]( https://www.dell.com/community/Automation/bd-p/Automation ).

## Supported Platforms
  * Dell EMC VxRail

## Prerequisites
This table provides information about the software prerequisites for the Ansible Modules for Dell EMC VxRail.

| **Ansible Modules** | **VxRail version** | **Python version** | **Python library (VxRail Ansible Utility) version** | **Ansible Version** |
|---------------------|----------------|--------------------|----------------------------|-------------|
| v1.0.0 | 7.0.240 | <br> 3.6.x <br> 3.7.x | 1.0.0| 2.9 and 2.10 | 

  * Please follow VxRail Ansible Utility installation instructions on [VxRail Ansible Utility Documentation](https://eos2git.cec.lab.emc.com/vxrail/ansible-vxrail-utility)

## Idempotency
The modules are written in such a way that all requests are idempotent and hence fault-tolerant. This means that the result of a successfully performed request is independent of the number of times it is executed.

## List of Ansible Modules for Dell EMC VxRail
  * Cluster expansion module
  * System module
  * Day1 Initialization module
  * Cluster information module
  * Hosts module
  * Callhome module

## Installation of SDK
<<<<<<< HEAD
Install the python sdk named ['VxRail Ansible Utility'](https://github.com/dell/ansible-vxrail-utility). It can be installed using pip, based on the appropriate python version.
=======
Install the python [sdk](https://eos2git.cec.lab.emc.com/vxrail/ansible-vxrail-utility) named 'VxRail Ansible Utility'. It can be installed using pip, based on the appropriate python version.
>>>>>>> a20a74f2

## Installing Collections

  * Download the tar build and install the collection anywhere in your system, e.g.
        
        ansible-galaxy collection install dellemc-vxrail-1.0.0.tar.gz -p <install_path>
  
  * Set the environment variable:
        
        export ANSIBLE_COLLECTIONS_PATHS=$ANSIBLE_COLLECTIONS_PATHS:<install_path>

## Using Collections

  * In order to use any Ansible module, ensure that the importation of the proper FQCN (Fully Qualified Collection Name) must be embedded in the playbook. For example,
 <br>collections:
 <br>&nbsp;&nbsp;&nbsp; - dellemc.vxrail
  * To generate Ansible documentation for a specific module, embed the FQCN before the module name. For example,
<br>&nbsp;&nbsp;&nbsp;&nbsp;&nbsp;&nbsp; *ansible-doc dellemc.vxrail.dellemc_vxrail_cluster*

## Running Ansible Modules

<<<<<<< HEAD
The Ansible server must be configured with Python library for VxRail Ansible Utility to run the Ansible playbooks. The [Documents]( https://github.com/dell/ansible-vxrail/tree/master/docs ) provide information on different Ansible modules along with their functions and syntax. The parameters table in the Product Guide provides information on various parameters which needs to be configured before running the modules.
=======
The Ansible server must be configured with Python library for VxRail Ansible Utility to run the Ansible playbooks. The [Documents]( https://eos2git.cec.lab.emc.com/vxrail/ansible-vxrail/tree/master/docs ) provide information on different Ansible modules along with their functions and syntax. The parameters table in the Product Guide provides information on various parameters which needs to be configured before running the modules.
>>>>>>> a20a74f2

<|MERGE_RESOLUTION|>--- conflicted
+++ resolved
@@ -31,11 +31,8 @@
   * Callhome module
 
 ## Installation of SDK
-<<<<<<< HEAD
+
 Install the python sdk named ['VxRail Ansible Utility'](https://github.com/dell/ansible-vxrail-utility). It can be installed using pip, based on the appropriate python version.
-=======
-Install the python [sdk](https://eos2git.cec.lab.emc.com/vxrail/ansible-vxrail-utility) named 'VxRail Ansible Utility'. It can be installed using pip, based on the appropriate python version.
->>>>>>> a20a74f2
 
 ## Installing Collections
 
@@ -57,9 +54,4 @@
 
 ## Running Ansible Modules
 
-<<<<<<< HEAD
-The Ansible server must be configured with Python library for VxRail Ansible Utility to run the Ansible playbooks. The [Documents]( https://github.com/dell/ansible-vxrail/tree/master/docs ) provide information on different Ansible modules along with their functions and syntax. The parameters table in the Product Guide provides information on various parameters which needs to be configured before running the modules.
-=======
-The Ansible server must be configured with Python library for VxRail Ansible Utility to run the Ansible playbooks. The [Documents]( https://eos2git.cec.lab.emc.com/vxrail/ansible-vxrail/tree/master/docs ) provide information on different Ansible modules along with their functions and syntax. The parameters table in the Product Guide provides information on various parameters which needs to be configured before running the modules.
->>>>>>> a20a74f2
-
+The Ansible server must be configured with Python library for VxRail Ansible Utility to run the Ansible playbooks. The [Documents]( https://github.com/dell/ansible-vxrail/tree/master/docs ) provide information on different Ansible modules along with their functions and syntax. The parameters table in the Product Guide provides information on various parameters which needs to be configured before running the modules.